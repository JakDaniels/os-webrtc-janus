// Copyright 2024 Robert Adams (misterblue@misterblue.com)
//
// This Source Code Form is subject to the terms of the Mozilla Public
// License, v. 2.0. If a copy of the MPL was not distributed with this
// file, You can obtain one at http://mozilla.org/MPL/2.0/.
//
// Unless required by applicable law or agreed to in writing, software
// distributed under the License is distributed on an "AS IS" BASIS,
// WITHOUT WARRANTIES OR CONDITIONS OF ANY KIND, either express or implied.
// See the License for the specific language governing permissions and
// limitations under the License.

using System;
using System.Collections.Generic;
using System.Net.Http;
using System.Net.Mime;
using System.Reflection;
using System.Threading.Tasks;

using OpenMetaverse.StructuredData;

using log4net;
using log4net.Core;

namespace WebRtcVoice
{
    // Encapsulization of a Session to the Janus server
    public class JanusSession : IDisposable
    {
        private static readonly ILog m_log = LogManager.GetLogger(MethodBase.GetCurrentMethod().DeclaringType);
        private static readonly string LogHeader = "[JANUS SESSION]";

        // Set to 'true' to get the messages send and received from Janus
        private bool _MessageDetails = false;

        private string _JanusServerURI = String.Empty;
        private string _JanusAPIToken = String.Empty;
        private string _JanusAdminURI = String.Empty;
        private string _JanusAdminToken = String.Empty;

        public string JanusServerURI => _JanusServerURI;
        public string JanusAdminURI => _JanusAdminURI;

        public string SessionId { get; private set; }
        public string SessionUri { get ; private set ; }

        private HttpClient _HttpClient = new HttpClient();

<<<<<<< HEAD
         public bool IsConnected { get; set; }
=======
        public bool IsConnected { get; set; }
>>>>>>> cfca8564

        // Wrapper around the session connection to Janus-gateway
        public JanusSession(string pServerURI, string pAPIToken, string pAdminURI, string pAdminToken, bool pDebugMessages = false)
        {
            m_log.DebugFormat("{0} JanusSession constructor", LogHeader);
            _JanusServerURI = pServerURI;
            _JanusAPIToken = pAPIToken;
            _JanusAdminURI = pAdminURI;
            _JanusAdminToken = pAdminToken;
            _MessageDetails = pDebugMessages;
        }

        public void Dispose()
        {
            ClearEventSubscriptions();
            if (IsConnected)
            {
                _ = DestroySession();
            }
            if (_HttpClient is not null)
            {
                _HttpClient.Dispose();
                _HttpClient = null;
            }
        }

        /// <summary>
        /// Make the create session request to the Janus server, get the
        /// sessionID and return TRUE if successful.
        /// </summary>
        /// <returns>TRUE if session was created successfully</returns>
        public async Task<bool> CreateSession()
        {
            bool ret = false;
            try
            {
                var resp = await SendToJanus(new CreateSessionReq());
                if (resp is not null && resp.isSuccess)
                {
                    var sessionResp = new CreateSessionResp(resp);
                    SessionId = sessionResp.returnedId;
                    IsConnected = true;
                    SessionUri = _JanusServerURI + "/" + SessionId;
                    m_log.DebugFormat("{0} CreateSession. Created. ID={1}, URL={2}", LogHeader, SessionId, SessionUri);
                    ret = true;
                    StartLongPoll();
                }
                else
                {
                    m_log.ErrorFormat("{0} CreateSession: failed", LogHeader);
                }
            }
            catch (Exception e)
            {
                m_log.ErrorFormat("{0} CreateSession: exception {1}", LogHeader, e);
            }

            return ret;
        }

        public async Task<bool> DestroySession()
        {
            bool ret = false;
            try
            {
                var resp = await SendToSession(new DestroySessionReq());
                if (resp is not null && resp.isSuccess)
                {
                    // Note that setting IsConnected to false will cause the long poll to exit
                    IsConnected = false;
                    m_log.DebugFormat("{0} DestroySession. Destroyed", LogHeader);
                }
                else
                {
                    m_log.ErrorFormat("{0} DestroySession: failed", LogHeader);
                }
            }
            catch (Exception e)
            {
                m_log.ErrorFormat("{0} DestroySession: exception {1}", LogHeader, e);
            }

            return ret;
        }

        // ====================================================================
        public async Task<JanusMessageResp> TrickleCandidates(JanusViewerSession pVSession, OSDArray pCandidates)
        {
            JanusMessageResp ret = null;
            // if the audiobridge is active, the trickle message is sent to it
            if (pVSession.AudioBridge is null)
            {
                ret = await SendToJanusNoWait(new TrickleReq(pVSession));
            }
            else
            {
                ret = await SendToJanusNoWait(new TrickleReq(pVSession), pVSession.AudioBridge.PluginUri);
            }
            return ret;
        }
        // ====================================================================
        public async Task<JanusMessageResp> TrickleCompleted(JanusViewerSession pVSession)
        {
            JanusMessageResp ret = null;
            // if the audiobridge is active, the trickle message is sent to it
            if (pVSession.AudioBridge is null)
            {
                ret = await SendToJanusNoWait(new TrickleReq(pVSession));
            }
            else
            {
                ret = await SendToJanusNoWait(new TrickleReq(pVSession), pVSession.AudioBridge.PluginUri);
            }
            return ret;
        }
        // ====================================================================
        public Dictionary<string, JanusPlugin> _Plugins = new Dictionary<string, JanusPlugin>();
        public void AddPlugin(JanusPlugin pPlugin)
        {
            _Plugins.Add(pPlugin.PluginName, pPlugin);
        }
        // ====================================================================
        // Post to the session
        public async Task<JanusMessageResp> SendToSession(JanusMessageReq pReq)
        {
            return await SendToJanus(pReq, SessionUri);
        }

        private class OutstandingRequest
        {
            public string TransactionId;
            public DateTime RequestTime;
            public TaskCompletionSource<JanusMessageResp> TaskCompletionSource;
        }
        private Dictionary<string, OutstandingRequest> _OutstandingRequests = new Dictionary<string, OutstandingRequest>();

        // Send a request directly to the Janus server.
        // NOTE: this is probably NOT what you want to do. This is a direct call that is outside the session.
        private async Task<JanusMessageResp> SendToJanus(JanusMessageReq pReq)
        {
            return await SendToJanus(pReq, _JanusServerURI);
        }

        /// <summary>
        /// Send a request to the Janus server. This is the basic call that sends a request to the server.
        /// The transaction ID is used to match the response to the request.
        /// If the request returns an 'ack' response, the code waits for the matching event
        /// before returning the response.
        /// </summary>
        /// <param name="pReq"></param>
        /// <param name="pURI"></param>
        /// <returns></returns>
        public async Task<JanusMessageResp> SendToJanus(JanusMessageReq pReq, string pURI)
        {
            if (!String.IsNullOrEmpty(_JanusAPIToken))
            {
                pReq.AddAPIToken(_JanusAPIToken);
            }
            if (String.IsNullOrEmpty(pReq.TransactionId))
            {
                pReq.TransactionId = Guid.NewGuid().ToString();
            }
            // m_log.DebugFormat("{0} SendToJanus", LogHeader);
            if (_MessageDetails) m_log.DebugFormat("{0} SendToJanus. URI={1}, req={2}", LogHeader, pURI, pReq.ToJson());

            JanusMessageResp ret = null;
            try
            {
                OutstandingRequest outReq = new OutstandingRequest
                {
                    TransactionId = pReq.TransactionId,
                    RequestTime = DateTime.Now,
                    TaskCompletionSource = new TaskCompletionSource<JanusMessageResp>()
                };
                _OutstandingRequests.Add(pReq.TransactionId, outReq);

                HttpRequestMessage reqMsg = new HttpRequestMessage(HttpMethod.Post, pURI);
                string reqStr = pReq.ToJson();
                reqMsg.Content = new StringContent(reqStr, System.Text.Encoding.UTF8, MediaTypeNames.Application.Json);
                reqMsg.Headers.Add("Accept", "application/json");
                HttpResponseMessage response = await _HttpClient.SendAsync(reqMsg);

                if (response.IsSuccessStatusCode)
                {
                    string respStr = await response.Content.ReadAsStringAsync();
                    ret = JanusMessageResp.FromJson(respStr);
                    if (ret.CheckReturnCode("ack"))
                    {
                        // Some messages are asynchronous and completed with an event
                        if (_MessageDetails) m_log.DebugFormat("{0} SendToJanus: ack response {1}", LogHeader, respStr);
                        if (_OutstandingRequests.TryGetValue(pReq.TransactionId, out OutstandingRequest outstandingRequest))
                        {
                            ret = await outstandingRequest.TaskCompletionSource.Task;
                            _OutstandingRequests.Remove(pReq.TransactionId);
                        }
                        // If there is no OutstandingRequest, the request was not waiting for an event or already processed
                    }
                    else 
                    {
                        // If the response is not an ack, that means a synchronous request/response so return the response
                        _OutstandingRequests.Remove(pReq.TransactionId);
                        if (_MessageDetails) m_log.DebugFormat("{0} SendToJanus: response {1}", LogHeader, respStr);
                    }
                }
                else
                {
                    m_log.ErrorFormat("{0} SendToJanus: response not successful {1}", LogHeader, response);
                    _OutstandingRequests.Remove(pReq.TransactionId);
                }
            }
            catch (Exception e)
            {
                m_log.ErrorFormat("{0} SendToJanus: exception {1}", LogHeader, e.Message);
            }

            return ret;
        }
        /// <summary>
        /// Send a request to the Janus server but we just return the response and don't wait for any
        /// event or anything.
        /// There are some requests that are just fire-and-forget.
        /// </summary>
        /// <param name="pReq"></param>
        /// <returns></returns>
        private async Task<JanusMessageResp> SendToJanusNoWait(JanusMessageReq pReq, string pURI)
        {
            JanusMessageResp ret = new JanusMessageResp();

            try {
                HttpRequestMessage reqMsg = new HttpRequestMessage(HttpMethod.Post, pURI);
                string reqStr = pReq.ToJson();
                reqMsg.Content = new StringContent(reqStr, System.Text.Encoding.UTF8, MediaTypeNames.Application.Json);
                reqMsg.Headers.Add("Accept", "application/json");
                HttpResponseMessage response = await _HttpClient.SendAsync(reqMsg);
                string respStr = await response.Content.ReadAsStringAsync();
                ret = JanusMessageResp.FromJson(respStr);
            }
            catch (Exception e)
            {
                m_log.ErrorFormat("{0} SendToJanusNoWait: exception {1}", LogHeader, e.Message);
            }
            return ret;

        }
        private async Task<JanusMessageResp> SendToJanusNoWait(JanusMessageReq pReq)
        {
            return await SendToJanusNoWait(pReq, SessionUri);
        }

        bool TryGetOutstandingRequest(string pTransactionId, out OutstandingRequest pOutstandingRequest)
        {
            bool ret = false;
            lock (_OutstandingRequests)
            {
                if (_OutstandingRequests.TryGetValue(pTransactionId, out pOutstandingRequest))
                {
                    _OutstandingRequests.Remove(pTransactionId);
                    ret = true;
                }
            }
            return ret;
        }

        public Task<JanusMessageResp> SendToJanusAdmin(JanusMessageReq pReq)
        {
            return SendToJanus(pReq, _JanusAdminURI);
        }

        public Task<JanusMessageResp> GetFromJanus()
        {
            return GetFromJanus(_JanusServerURI);
        }
        /// <summary>
        /// Do a GET to the Janus server and return the response.
        /// If the response is an HTTP error, we return fake JanusMessageResp with the error.
        /// </summary>
        /// <param name="pURI"></param>
        /// <returns></returns>
        public async Task<JanusMessageResp> GetFromJanus(string pURI)
        {
            if (!String.IsNullOrEmpty(_JanusAPIToken))
            {
                pURI += "?apisecret=" + _JanusAPIToken;
            }

            JanusMessageResp ret = null;
            try
            {
                // m_log.DebugFormat("{0} GetFromJanus: URI = \"{1}\"", LogHeader, pURI);
                HttpRequestMessage reqMsg = new HttpRequestMessage(HttpMethod.Get, pURI);
                reqMsg.Headers.Add("Accept", "application/json");
                HttpResponseMessage response = null;
                try
                {
                    response = await _HttpClient.SendAsync(reqMsg);
                }
                catch (Exception e)
                {
                    m_log.ErrorFormat("{0} GetFromJanus: exception {1}", LogHeader, e.Message);
                    response = null;
                }

                if (response is not null && response.IsSuccessStatusCode)
                {
                    string respStr = await response.Content.ReadAsStringAsync();
                    ret = JanusMessageResp.FromJson(respStr);
                    // m_log.DebugFormat("{0} GetFromJanus: response {1}", LogHeader, respStr);
                }
                else
                {
                    m_log.ErrorFormat("{0} GetFromJanus: response not successful {1}", LogHeader, response);
                    var eResp = new ErrorResp("GETERROR");
                    // Add the sessionId so the proper session can be shut down
                    eResp.AddSessionId(SessionId);
                    if (response is not null)
                    {
                        eResp.SetError((int)response.StatusCode, response.ReasonPhrase);
                    }
                    else
                    {
                        eResp.SetError(0, "Connection refused");
                    }
                    ret = eResp;

                }
            }
            catch (Exception e)
            {
                m_log.ErrorFormat("{0} GetFromJanus: exception {1}", LogHeader, e);
            }

            return ret;
        }

        // ====================================================================
        public delegate void JanusEventHandler(EventResp pResp);

        // Not all the events are used. CS0067 is to suppress the warning that the event is not used.
        #pragma warning disable CS0067,CS0414
        public event JanusEventHandler OnKeepAlive;
        public event JanusEventHandler OnServerInfo;
        public event JanusEventHandler OnTrickle;
        public event JanusEventHandler OnHangup;
        public event JanusEventHandler OnDetached;
        public event JanusEventHandler OnError;
        public event JanusEventHandler OnEvent;
        public event JanusEventHandler OnMessage;
        public event JanusEventHandler OnJoined;
        public event JanusEventHandler OnLeaving;
        public event JanusEventHandler OnDisconnect;
        #pragma warning restore CS0067,CS0414
        public void ClearEventSubscriptions()
        {
            OnKeepAlive = null;
            OnServerInfo = null;
            OnTrickle = null;
            OnHangup = null;
            OnDetached = null;
            OnError = null;
            OnEvent = null;
            OnMessage = null;
            OnJoined = null;
            OnLeaving = null;
            OnDisconnect = null;
        }
        // ====================================================================
        /// <summary>
        /// In the REST API, events are returned by a long poll. This
        /// starts the poll and calls the registed event handler when
        /// an event is received.
        /// </summary>
        private void StartLongPoll()
        {
            bool running = true;

            m_log.DebugFormat("{0} EventLongPoll", LogHeader);
            Task.Run(async () => {
                while (running && IsConnected)
                {
                    try
                    {
                        var resp = await GetFromJanus(SessionUri);
                        if (resp is not null)
                        {
                            _ = Task.Run(() =>
                            {
                                EventResp eventResp = new EventResp(resp);
                                switch (resp.ReturnCode)
                                {
                                    case "keepalive":
                                        // These should happen every 30 seconds
                                        // m_log.DebugFormat("{0} EventLongPoll: keepalive {1}", LogHeader, resp.ToString());
                                        break;
                                    case "server_info":
                                        // Just info on the Janus instance
                                        m_log.DebugFormat("{0} EventLongPoll: server_info {1}", LogHeader, resp.ToString());
                                        break;
                                    case "ack":
                                        // 'ack' says the request was received and an event will follow
                                        if (_MessageDetails) m_log.DebugFormat("{0} EventLongPoll: ack {1}", LogHeader, resp.ToString());
                                        break;
                                    case "success":
                                        // success is a sync response that says the request was completed
                                        if (_MessageDetails) m_log.DebugFormat("{0} EventLongPoll: success {1}", LogHeader, resp.ToString());
                                        break;
                                    case "trickle":
                                        // got a trickle ICE candidate from Janus
                                        // this is for reverse communication from Janus to the client and we don't do that
                                        if (_MessageDetails) m_log.DebugFormat("{0} EventLongPoll: trickle {1}", LogHeader, resp.ToString());
                                        OnTrickle?.Invoke(eventResp);
                                        break;
                                    case "webrtcup":
                                        //  ICE and DTLS succeeded, and so Janus correctly established a PeerConnection with the user/application;
                                        m_log.DebugFormat("{0} EventLongPoll: webrtcup {1}", LogHeader, resp.ToString());
                                        break;
                                    case "hangup":
                                        // The PeerConnection was closed, either by the user/application or by Janus itself;
                                        m_log.DebugFormat("{0} EventLongPoll: hangup {1}", LogHeader, resp.ToString());
                                        OnHangup?.Invoke(eventResp);
                                        break;
                                    case "detached":
                                        // a plugin asked the core to detach one of our handles
                                        m_log.DebugFormat("{0} EventLongPoll: event {1}", LogHeader, resp.ToString());
                                        OnDetached?.Invoke(eventResp);
                                        break;
                                    case "media":
                                        // Janus is receiving (receiving: true/false) audio/video (type: "audio/video") on this PeerConnection;
                                        m_log.DebugFormat("{0} EventLongPoll: media {1}", LogHeader, resp.ToString());
                                        break;
                                    case "slowlink":
                                        // Janus detected a slowlink (uplink: true/false) on this PeerConnection;
                                        m_log.DebugFormat("{0} EventLongPoll: slowlink {1}", LogHeader, resp.ToString());
                                        break;
                                    case "error":
                                        m_log.DebugFormat("{0} EventLongPoll: error {1}", LogHeader, resp.ToString());
                                        if (TryGetOutstandingRequest(resp.TransactionId, out OutstandingRequest outstandingRequest))
                                        {
                                            outstandingRequest.TaskCompletionSource.SetResult(resp);
                                        }
                                        else
                                        {
                                            OnError?.Invoke(eventResp);
                                            m_log.ErrorFormat("{0} EventLongPoll: error with no transaction. {1}", LogHeader, resp.ToString());
                                        }
                                        break;
                                    case "event":
                                        if (_MessageDetails) m_log.DebugFormat("{0} EventLongPoll: event {1}", LogHeader, resp.ToString());
                                        if (TryGetOutstandingRequest(resp.TransactionId, out OutstandingRequest outstandingRequest2))
                                        {
                                            // Someone is waiting for this event
                                            outstandingRequest2.TaskCompletionSource.SetResult(resp);
                                        }
                                        else
                                        {
                                            m_log.ErrorFormat("{0} EventLongPoll: event no outstanding request {1}", LogHeader, resp.ToString());
                                            OnEvent?.Invoke(eventResp);
                                        }
                                        break;
                                    case "message":
                                        m_log.DebugFormat("{0} EventLongPoll: message {1}", LogHeader, resp.ToString());
                                        OnMessage?.Invoke(eventResp);
                                        break;
                                    case "timeout":
                                        // Events for the audio bridge
                                        m_log.DebugFormat("{0} EventLongPoll: timeout {1}", LogHeader, resp.ToString());
                                        break;
                                    case "joined":
                                        // Events for the audio bridge
                                        OnJoined?.Invoke(eventResp);
                                        m_log.DebugFormat("{0} EventLongPoll: joined {1}", LogHeader, resp.ToString());
                                        break;
                                    case "leaving":
                                        // Events for the audio bridge
                                        OnLeaving?.Invoke(eventResp);
                                        m_log.DebugFormat("{0} EventLongPoll: leaving {1}", LogHeader, resp.ToString());
                                        break;
                                    case "GETERROR":
                                        // Special error response from the GET
                                        var errorResp = new ErrorResp(resp);
                                        switch (errorResp.errorCode)
                                        {
                                            case 404:
                                                // "Not found" means there is a Janus server but the session is gone
                                                m_log.ErrorFormat("{0} EventLongPoll: GETERROR {1}", LogHeader, resp.ToString());
                                                OnDisconnect?.Invoke(eventResp);
                                                // This will cause the long poll to exit
                                                running = false;
                                                break;
                                            default:
                                                m_log.DebugFormat("{0} EventLongPoll: unknown response {1}", LogHeader, resp.ToString());
                                                OnDisconnect?.Invoke(eventResp);
                                                // This will cause the long poll to exit
                                                running = false;
                                                break;
                                        }   
                                        break;
                                    default:
                                        m_log.DebugFormat("{0} EventLongPoll: unknown response {1}", LogHeader, resp.ToString());
                                        break;
                                }
                            });
                        }
                        else
                        {
                            m_log.ErrorFormat("{0} EventLongPoll: failed. Response is null", LogHeader);
                        }
                    }
                    catch (Exception e)
                    {
                        // This will cause the long poll to exit
                        running = false;
                        m_log.ErrorFormat("{0} EventLongPoll: exception {1}", LogHeader, e);
                    }
                }
                m_log.InfoFormat("{0} EventLongPoll: Exiting long poll loop", LogHeader);
            });
        }
    }
}<|MERGE_RESOLUTION|>--- conflicted
+++ resolved
@@ -46,11 +46,7 @@
 
         private HttpClient _HttpClient = new HttpClient();
 
-<<<<<<< HEAD
-         public bool IsConnected { get; set; }
-=======
         public bool IsConnected { get; set; }
->>>>>>> cfca8564
 
         // Wrapper around the session connection to Janus-gateway
         public JanusSession(string pServerURI, string pAPIToken, string pAdminURI, string pAdminToken, bool pDebugMessages = false)
