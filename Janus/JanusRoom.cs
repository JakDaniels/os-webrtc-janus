--- conflicted
+++ resolved
@@ -77,11 +77,7 @@
                     pVSession.ParticipantId = joinResp.ParticipantId;
                     pVSession.Answer = joinResp.Jsep;
                     ret = true;
-<<<<<<< HEAD
-                     m_log.DebugFormat("{0} JoinRoom. Joined room {1}. Participant={2}", LogHeader, RoomId, pVSession.ParticipantId);
-=======
                     m_log.DebugFormat("{0} JoinRoom. Joined room {1}. Participant={2}", LogHeader, RoomId, pVSession.ParticipantId);
->>>>>>> cfca8564
                 }
                 else
                 {
